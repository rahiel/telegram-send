--- conflicted
+++ resolved
@@ -21,7 +21,6 @@
 import sys
 from os import makedirs, remove
 from os.path import dirname, exists, expanduser, join
-from exceptions import OSError
 from random import randint
 from shutil import which
 from subprocess import check_output
@@ -65,13 +64,9 @@
     parser.add_argument("--audio", help="send audio(s)", nargs="+", type=argparse.FileType("rb"))
     parser.add_argument("-l", "--location", help="send location(s) via latitude and longitude (separated by whitespace or a comma)", nargs="+")
     parser.add_argument("--caption", help="caption for image(s)", nargs="+")
-<<<<<<< HEAD
     parser.add_argument("--showids", help="show message ids (useful to cancel a message afterwards)", action="store_true")
     parser.add_argument("-d", "--delete", metavar="id", help="cancel messages by id (only last 48h), see --showids", nargs="+", type=int)
-    parser.add_argument("--config", help="specify configuration file", type=str, dest="conf")
-=======
     parser.add_argument("--config", help="specify configuration file", type=str, dest="conf", action="append")
->>>>>>> 090e63ce
     parser.add_argument("-g", "--global-config", help="Use the global configuration at /etc/telegram-send.conf", action="store_true")
     parser.add_argument("--file-manager", help="Integrate %(prog)s in the file manager", action="store_true")
     parser.add_argument("--clean", help="Clean %(prog)s configuration files.", action="store_true")
@@ -116,26 +111,10 @@
     try:
         if args.pre:
             args.message = [pre(m) for m in args.message]
-<<<<<<< HEAD
         cancel(args.delete)
-        message_ids = send(
-            messages=args.message,
-            conf=conf,
-            parse_mode=args.parse_mode,
-            disable_web_page_preview=args.disable_web_page_preview,
-            files=args.file,
-            images=args.image,
-            captions=args.caption,
-            locations=args.location,
-            timeout=args.timeout
-        )
-        if args.showids and message_ids:
-            smessage_ids = [str(m) for m in message_ids]
-            print "message_ids " + " ".join(smessage_ids)
-
-=======
+        message_ids = []
         for c in conf:
-            send(
+            message_ids += send(
                 messages=args.message,
                 conf=c,
                 parse_mode=args.parse_mode,
@@ -151,7 +130,10 @@
                 locations=args.location,
                 timeout=args.timeout
             )
->>>>>>> 090e63ce
+        if args.showids and message_ids:
+            smessage_ids = [str(m) for m in message_ids]
+            print("message_ids " + " ".join(smessage_ids))
+
     except ConfigError as e:
         print(markup(str(e), "red"))
         cmd = "telegram-send --configure"
@@ -251,63 +233,48 @@
         return zip(items, captions)
 
     if files:
-<<<<<<< HEAD
-        for f in files:
-            message_ids += [bot.send_document(chat_id=chat_id, document=f)]
-
-    if images:
-        if captions:
-            # make captions equal length when not all images have captions
-            captions += [None] * (len(images) - len(captions))
-            for (i, c) in zip(images, captions):
-                message_ids += [bot.send_photo(chat_id=chat_id, photo=i, caption=c)["message_id"]]
-        else:
-            for i in images:
-                message_ids += [bot.send_photo(chat_id=chat_id, photo=i)["message_id"]]
-=======
         if captions:
             for (f, c) in make_captions(files, captions):
-                bot.send_document(chat_id=chat_id, document=f, caption=c, disable_notification=silent)
+                message_ids += [bot.send_document(chat_id=chat_id, document=f, caption=c, disable_notification=silent)]
         else:
             for f in files:
-                bot.send_document(chat_id=chat_id, document=f, disable_notification=silent)
+                message_ids += [bot.send_document(chat_id=chat_id, document=f, disable_notification=silent)]
 
     if images:
         if captions:
             for (i, c) in make_captions(images, captions):
-                bot.send_photo(chat_id=chat_id, photo=i, caption=c, disable_notification=silent)
+                message_ids += [bot.send_photo(chat_id=chat_id, photo=i, caption=c, disable_notification=silent)]
         else:
             for i in images:
-                bot.send_photo(chat_id=chat_id, photo=i, disable_notification=silent)
+                message_ids += [bot.send_photo(chat_id=chat_id, photo=i, disable_notification=silent)]
 
     if stickers:
         for i in stickers:
-            bot.send_sticker(chat_id=chat_id, sticker=i, disable_notification=silent)
+            message_ids += [bot.send_sticker(chat_id=chat_id, sticker=i, disable_notification=silent)]
 
     if animations:
         if captions:
             for (a, c) in make_captions(animations, captions):
-                bot.send_animation(chat_id=chat_id, animation=a, caption=c, disable_notification=silent)
+                message_ids += [bot.send_animation(chat_id=chat_id, animation=a, caption=c, disable_notification=silent)]
         else:
             for a in animations:
-                bot.send_animation(chat_id=chat_id, animation=a, disable_notification=silent)
+                message_ids += [bot.send_animation(chat_id=chat_id, animation=a, disable_notification=silent)]
 
     if videos:
         if captions:
             for (v, c) in make_captions(videos, captions):
-                bot.send_video(chat_id=chat_id, video=v, caption=c, disable_notification=silent)
+                message_ids += [bot.send_video(chat_id=chat_id, video=v, caption=c, disable_notification=silent)]
         else:
             for v in videos:
-                bot.send_video(chat_id=chat_id, video=v, disable_notification=silent)
+                message_ids += [bot.send_video(chat_id=chat_id, video=v, disable_notification=silent)]
 
     if audios:
         if captions:
             for (a, c) in make_captions(audios, captions):
-                bot.send_audio(chat_id=chat_id, audio=a, caption=c, disable_notification=silent)
+                message_ids += [bot.send_audio(chat_id=chat_id, audio=a, caption=c, disable_notification=silent)]
         else:
             for a in audios:
-                bot.send_audio(chat_id=chat_id, audio=a, disable_notification=silent)
->>>>>>> 090e63ce
+                message_ids += [bot.send_audio(chat_id=chat_id, audio=a, disable_notification=silent)]
 
     if locations:
         it = iter(locations)
@@ -317,8 +284,7 @@
             else:
                 lat = loc
                 lon = next(it)
-<<<<<<< HEAD
-            message_ids += [bot.send_location(chat_id=chat_id, latitude=float(lat), longitude=float(lon))["message_id"]]
+            message_ids += [bot.send_location(chat_id=chat_id, latitude=float(lat), longitude=float(lon), disable_notification=silent)]
 
     return message_ids
 
@@ -349,9 +315,6 @@
 
     request = telegram.utils.request.Request(read_timeout=timeout)
     bot = telegram.Bot(token, request=request)
-=======
-            bot.send_location(chat_id=chat_id, latitude=float(lat), longitude=float(lon), disable_notification=silent)
->>>>>>> 090e63ce
 
     if message_ids:
         for m in message_ids:
